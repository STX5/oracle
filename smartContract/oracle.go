package smartcontract

import (
	"crypto/sha256"
	"fmt"
<<<<<<< HEAD
=======
	"github.com/ethereum/go-ethereum/accounts/abi"
	"github.com/ethereum/go-ethereum/accounts/abi/bind"
	"github.com/ethereum/go-ethereum/common"
	"github.com/ethereum/go-ethereum/core/types"
	"github.com/sirupsen/logrus"
	"log"
	"math/big"
	"oracle/smartContract/contract"
	"os"
	"strconv"
	"strings"
>>>>>>> 2e8e5a10
	"sync"

	"github.com/ethereum/go-ethereum/core/types"
)

// OracleWriter interface OracleWriter defines the methods to interact with smart contract
// e.g. WriteData() writes job result into oracle contract
// there might be more methods to be added
type OracleWriter interface {
	WriteData(data string) (bool, error)
}

// Oracle 预言机的实现
type Oracle struct {
	// etcd客户端
	*etcdClient
	*ethClient
	*oracleConfig
}

// OracleRequestContractMonitor 默认的Oracle请求智能合约监听器
// 监听请求的智能合约
type OracleRequestContractMonitor struct {
	contractAddr string
}

// OracleResponseContractInvoker  默认的Oracle响应智能合约调用者
// 调用响应的智能合约
type OracleResponseContractInvoker struct {
	// 调用合约的时候使用的私钥
	privateKey string
	// 调用的合约的地址
	contractAddr string
	// 写入合约的数据
	data string
}

// 定义仅本包内可见的数据
var (
	// oracle对象
	oracle *Oracle
	// 用于实现单例模式的工具对象
	oracleOnce sync.Once
	// 日志对象
	logger = &logrus.Logger{
		Out:   os.Stderr,
		Level: logrus.DebugLevel,
		Formatter: &logrus.TextFormatter{
			TimestampFormat:        "2006-01-02 15:04:05",
			FullTimestamp:          true,
			DisableLevelTruncation: true,
		},
	}
)

// OracleClient 该变量是暴露给外界使用的对象 主要用于向Oracle合约写入数据
var OracleClient OracleWriter

// 初始化代码
func init() {
	// 初始化oracle对象
	oracle = new(Oracle)
	err := oracle.initOracle()
	if err != nil {
		logger.Fatal("初始化oracle对象失败")
	}
	// 将预言机对象暴露出去
	OracleClient = oracle
}

func (o *Oracle) initOracle() error {
	oracleOnce.Do(func() {
		// 加载oracle的配置文件
		o.oracleConfig = new(oracleConfig)
		if err := oracle.oracleConfig.loadFromYaml("oracle.yaml"); err != nil {
			logger.Fatal("加载oracle的配置文件失败", err)
		}
		// 设置oracle依赖的ethCli对象
		o.ethClient = getEthClientInstance(o.EthUrl, o.ConnectTimeout)
		// 设置oracle依赖的etcdCli对象
		o.etcdClient = getEtcdClientInstance(o.EtcdUrls, o.ConnectTimeout)
		// 开始监听请求智能合约
		logger.Println("设置Oracle请求智能合约监听事件")
		err := o.registerContractMonitor(&OracleRequestContractMonitor{
			contractAddr: o.RequestContractAddr,
		})

		if err != nil {
			logger.Fatal("监听请求智能合约失败")
		}
		logger.Println("oracle对象初始化成功: ", o.oracleConfig)
	})
	return nil
}

// WriteData 将数据写入指定的智能合约
func (o *Oracle) WriteData(data string) (bool, error) {
	logger.Println("向Oracle的ResponseContract写入数据: ", data)
	// 将数据写回智能合约
	err := o.writeDataToContract(&OracleResponseContractInvoker{
		data:         data,
		privateKey:   o.PrivateKey,
		contractAddr: o.ResponseContractAddr,
	})
	if err != nil {
		return false, err
	}
	return true, nil
}

// 当监视的过程中出现了错误的时候进行处理的逻辑
// 默认的逻辑是打印
func (o *OracleRequestContractMonitor) handleError(err error) {
	fmt.Println(err)
}

// 当监听时间到来的时候，需要通过该方法，将解析后的logData数据写入到etcd中
func (o *OracleRequestContractMonitor) handleLogData(logData types.Log) {
	logger.Println("开始进行事件日志解析")
	abiJson, err := abi.JSON(strings.NewReader(contract.ContractMetaData.ABI))
	event := struct {
		Key   [32]byte
		Value [32]byte
	}{}
	err = abiJson.UnpackIntoInterface(&event, "ItemSet", logData.Data)
	if err != nil {
		logger.Fatal("读取abi文件失败")
	}
	logger.Println("读取事件信息")
	fmt.Println(event)
	fmt.Println(string(event.Key[:]))
	fmt.Println(string(event.Value[:]))
	logger.Println("读取地址信息")
	logger.Println(logData.Address)
	// 获取合约地址
	hash := sha256.New()
	hash.Write(logData.Address.Bytes())
	sum := hash.Sum([]byte(""))
	fmt.Println(sum)
}

// 返回当前要监视的智能合约
func (o *OracleRequestContractMonitor) getMonitorAddr() common.Address {
	return common.HexToAddress(o.contractAddr)
}

// 这里面要写调用写入ResponseContract智能合约的逻辑
func (o *OracleResponseContractInvoker) invoke(opts *bind.TransactOpts) error {
	// todo 创建合约实例
	instance, err := contract.NewContract(o.getContractAddr(), oracle.ethClient.Client)
	if err != nil {
		log.Fatal(err)
	}

	key := [32]byte{}
	value := [32]byte{}
	copy(key[:], "foo")
	copy(value[:], "bar")

	num, err := strconv.Atoi(o.getData())
	if err != nil {
		return err
	}
	// todo 调用合约，调用合约的时候，传入opts参数
	tx, err := instance.Store(opts, big.NewInt(int64(num)))
	if err != nil {
		log.Fatal(err)
	}

	fmt.Printf("tx sent: %s", tx.Hash().Hex())

	result, err := instance.Retrieve(nil)
	if err != nil {
		log.Fatal(err)
	}

	fmt.Println(result)

	return nil
}

// 返回当前调用者的私钥
func (o *OracleResponseContractInvoker) getPrivateKey() string {
	return o.privateKey
}

// 返回调用的智能合约的地址
func (o *OracleResponseContractInvoker) getContractAddr() common.Address {
	return common.HexToAddress(o.contractAddr)
}

// 返回写入到ResponseContract的数据
func (o *OracleResponseContractInvoker) getData() string {
	return o.data
}<|MERGE_RESOLUTION|>--- conflicted
+++ resolved
@@ -3,23 +3,19 @@
 import (
 	"crypto/sha256"
 	"fmt"
-<<<<<<< HEAD
-=======
-	"github.com/ethereum/go-ethereum/accounts/abi"
-	"github.com/ethereum/go-ethereum/accounts/abi/bind"
-	"github.com/ethereum/go-ethereum/common"
-	"github.com/ethereum/go-ethereum/core/types"
-	"github.com/sirupsen/logrus"
 	"log"
 	"math/big"
 	"oracle/smartContract/contract"
 	"os"
 	"strconv"
 	"strings"
->>>>>>> 2e8e5a10
 	"sync"
 
+	"github.com/ava-labs/coreth/accounts/abi"
+	"github.com/ethereum/go-ethereum/accounts/abi/bind"
+	"github.com/ethereum/go-ethereum/common"
 	"github.com/ethereum/go-ethereum/core/types"
+	"github.com/sirupsen/logrus"
 )
 
 // OracleWriter interface OracleWriter defines the methods to interact with smart contract
@@ -27,6 +23,14 @@
 // there might be more methods to be added
 type OracleWriter interface {
 	WriteData(data string) (bool, error)
+}
+
+type TestWriter struct {
+}
+
+func (t TestWriter) WriteData(data string) (bool, error) {
+	fmt.Println(data)
+	return true, nil
 }
 
 // Oracle 预言机的实现
