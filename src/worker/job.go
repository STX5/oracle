--- conflicted
+++ resolved
@@ -5,11 +5,8 @@
 	//"io"
 	"log"
 	"net/http"
-<<<<<<< HEAD
 	"time"
-=======
 	"github.com/PuerkitoBio/goquery"
->>>>>>> 3381391e
 )
 
 type Job struct {
