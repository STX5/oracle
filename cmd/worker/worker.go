package main

import (
	smartcontract "oracle/smartContract"
	"oracle/src/worker"
	"os"
	"strconv"
)

const (
	legalPrefix = "1"
	legalHexID  = "99c82bb73505a3c0b453f9fa0e881d6e5a32a0c1"
)

var (
	endpoints = []string{"localhost:2379"}
	woker     *worker.Worker
)

var endpoints = []string{"localhost:2379"}

func main() {
	var port int

	if len(os.Args) > 1 {
		port, _ = strconv.Atoi(os.Args[1])
	} else if len(os.Args) == 1 {
		port = 8080
	}
<<<<<<< HEAD
	woker, _ := worker.NewWoker(legalHexID, legalPrefix, endpoints, &smartcontract.TestWriter{})
	defer woker.Close()
=======

	woker, _ = worker.NewWoker(legalHexID, legalPrefix, endpoints, &smartcontract.Oracle{})
	defer woker.Close()

	// 测试修改endpoints
	// to test alterPrefix
	/*go func(t time.Duration) {
		time.Sleep(t)
		woker.AlterEndpoints(endpoints)
		woker.AlterPrefix("000")
	}(5 * time.Second)*/
>>>>>>> 2e8e5a10

	woker.Run(port)
}<|MERGE_RESOLUTION|>--- conflicted
+++ resolved
@@ -12,11 +12,6 @@
 	legalHexID  = "99c82bb73505a3c0b453f9fa0e881d6e5a32a0c1"
 )
 
-var (
-	endpoints = []string{"localhost:2379"}
-	woker     *worker.Worker
-)
-
 var endpoints = []string{"localhost:2379"}
 
 func main() {
@@ -27,22 +22,8 @@
 	} else if len(os.Args) == 1 {
 		port = 8080
 	}
-<<<<<<< HEAD
-	woker, _ := worker.NewWoker(legalHexID, legalPrefix, endpoints, &smartcontract.TestWriter{})
+
+	woker, _ := worker.NewWoker(legalHexID, legalPrefix, endpoints, &smartcontract.Oracle{})
 	defer woker.Close()
-=======
-
-	woker, _ = worker.NewWoker(legalHexID, legalPrefix, endpoints, &smartcontract.Oracle{})
-	defer woker.Close()
-
-	// 测试修改endpoints
-	// to test alterPrefix
-	/*go func(t time.Duration) {
-		time.Sleep(t)
-		woker.AlterEndpoints(endpoints)
-		woker.AlterPrefix("000")
-	}(5 * time.Second)*/
->>>>>>> 2e8e5a10
-
 	woker.Run(port)
 }