module oracle

go 1.20

require (
	github.com/PuerkitoBio/goquery v1.8.1
	github.com/ethereum/go-ethereum v1.11.6
	go.etcd.io/etcd/client/v3 v3.5.8
)

require (
	github.com/StackExchange/wmi v0.0.0-20180116203802-5d049714c4a6 // indirect
	github.com/andybalholm/cascadia v1.3.1 // indirect
	github.com/btcsuite/btcd/btcec/v2 v2.2.0 // indirect
	github.com/deckarep/golang-set/v2 v2.1.0 // indirect
	github.com/decred/dcrd/dcrec/secp256k1/v4 v4.0.1 // indirect
	github.com/fsnotify/fsnotify v1.6.0 // indirect
	github.com/go-ole/go-ole v1.2.1 // indirect
	github.com/go-stack/stack v1.8.1 // indirect
	github.com/google/uuid v1.3.0 // indirect
	github.com/gorilla/websocket v1.4.2 // indirect
	github.com/holiman/uint256 v1.2.2-0.20230321075855-87b91420868c // indirect
	github.com/shirou/gopsutil v3.21.4-0.20210419000835-c7a38de76ee5+incompatible // indirect
	github.com/tklauser/go-sysconf v0.3.5 // indirect
	github.com/tklauser/numcpus v0.2.2 // indirect
	golang.org/x/crypto v0.1.0 // indirect
	gopkg.in/natefinch/npipe.v2 v2.0.0-20160621034901-c1b8fa8bdcce // indirect
)

require (
	github.com/PuerkitoBio/goquery v1.8.1
	github.com/coreos/go-semver v0.3.0 // indirect
	github.com/coreos/go-systemd/v22 v22.3.2 // indirect
	github.com/gogo/protobuf v1.3.2 // indirect
	github.com/golang/protobuf v1.5.2 // indirect
	github.com/sirupsen/logrus v1.9.0
	go.etcd.io/etcd/api/v3 v3.5.8
	go.etcd.io/etcd/client/pkg/v3 v3.5.8 // indirect
	go.uber.org/atomic v1.7.0 // indirect
	go.uber.org/multierr v1.6.0 // indirect
	go.uber.org/zap v1.17.0 // indirect
<<<<<<< HEAD
	golang.org/x/net v0.8.0 // indirect
	golang.org/x/sys v0.6.0 // indirect
	golang.org/x/text v0.8.0 // indirect
=======
	golang.org/x/net v0.7.0 // indirect
	golang.org/x/sys v0.5.0 // indirect
	golang.org/x/text v0.7.0 // indirect
>>>>>>> 63614774
	google.golang.org/genproto v0.0.0-20210602131652-f16073e35f0c // indirect
	google.golang.org/grpc v1.41.0 // indirect
	google.golang.org/protobuf v1.28.1 // indirect
)<|MERGE_RESOLUTION|>--- conflicted
+++ resolved
@@ -39,15 +39,9 @@
 	go.uber.org/atomic v1.7.0 // indirect
 	go.uber.org/multierr v1.6.0 // indirect
 	go.uber.org/zap v1.17.0 // indirect
-<<<<<<< HEAD
 	golang.org/x/net v0.8.0 // indirect
 	golang.org/x/sys v0.6.0 // indirect
 	golang.org/x/text v0.8.0 // indirect
-=======
-	golang.org/x/net v0.7.0 // indirect
-	golang.org/x/sys v0.5.0 // indirect
-	golang.org/x/text v0.7.0 // indirect
->>>>>>> 63614774
 	google.golang.org/genproto v0.0.0-20210602131652-f16073e35f0c // indirect
 	google.golang.org/grpc v1.41.0 // indirect
 	google.golang.org/protobuf v1.28.1 // indirect
